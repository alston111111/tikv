--- conflicted
+++ resolved
@@ -167,13 +167,9 @@
         let (snap_mgr, tmp) = if node_id == 0 ||
                                  !self.trans.rl().snap_paths.contains_key(&node_id) {
             let tmp = TempDir::new("test_cluster").unwrap();
-<<<<<<< HEAD
-            let snap_mgr = store::new_snap_mgr(tmp.path().to_str().unwrap(),
-                                               Some(node.get_sendch()),
-                                               cfg.raft_store.use_sst_file_snapshot);
-=======
-            let snap_mgr = SnapManager::new(tmp.path().to_str().unwrap(), Some(node.get_sendch()));
->>>>>>> 6dc5f0d0
+            let snap_mgr = SnapManager::new(tmp.path().to_str().unwrap(),
+                                            Some(node.get_sendch()),
+                                            cfg.raft_store.use_sst_file_snapshot);
             (snap_mgr, Some(tmp))
         } else {
             let trans = self.trans.rl();
