// Copyright 2016 PingCAP, Inc.
//
// Licensed under the Apache License, Version 2.0 (the "License");
// you may not use this file except in compliance with the License.
// You may obtain a copy of the License at
//
//     http://www.apache.org/licenses/LICENSE-2.0
//
// Unless required by applicable law or agreed to in writing, software
// distributed under the License is distributed on an "AS IS" BASIS,
// See the License for the specific language governing permissions and
// limitations under the License.

use std::error::Error;
use std::fmt::{self, Formatter, Display};
use std::io;
use std::net::{SocketAddr, TcpStream};
use std::io::Read;
use std::collections::hash_map::Entry;
use std::boxed::FnBox;
use std::time::{Instant, Duration};

use threadpool::ThreadPool;
use mio::Token;
use kvproto::raft_serverpb::RaftMessage;

use raftstore::store::{SnapManager, SnapKey, SnapEntry, Snapshot};
use util::worker::Runnable;
use util::codec::rpc;
use util::buf::PipeBuffer;
use util::HashMap;
use util::transport::SendCh;

use super::metrics::*;
use super::{Result, ConnData, Msg};
use super::transport::RaftStoreRouter;

pub type Callback = Box<FnBox(Result<()>) + Send>;

const DEFAULT_SENDER_POOL_SIZE: usize = 3;
const DEFAULT_READ_TIMEOUT: u64 = 30;
const DEFAULT_WRITE_TIMEOUT: u64 = 30;

/// `Task` that `Runner` can handle.
///
/// `Register` register a pending snapshot file with token;
/// `Write` write data to snapshot file;
/// `Close` save the snapshot file;
/// `Discard` discard all the unsaved changes made to snapshot file;
/// `SendTo` send the snapshot file to specified address.
pub enum Task {
    Register(Token, RaftMessage),
    Write(Token, PipeBuffer),
    Close(Token),
    Discard(Token),
    SendTo {
        addr: SocketAddr,
        data: ConnData,
        cb: Callback,
    },
}

impl Display for Task {
    fn fmt(&self, f: &mut Formatter) -> fmt::Result {
        match *self {
            Task::Register(token, ref meta) => write!(f, "Register {:?} token: {:?}", meta, token),
            Task::Write(token, _) => write!(f, "Write snap for {:?}", token),
            Task::Close(token) => write!(f, "Close file {:?}", token),
            Task::Discard(token) => write!(f, "Discard file {:?}", token),
            Task::SendTo { ref addr, ref data, .. } => {
                write!(f, "SendTo Snap[to: {}, snap: {:?}]", addr, data.msg)
            }
        }
    }
}

/// Send the snapshot to specified address.
///
/// It will first send the normal raft snapshot message and then send the snapshot file.
fn send_snap(mgr: SnapManager, addr: SocketAddr, data: ConnData) -> Result<()> {
    assert!(data.is_snapshot());
    let timer = Instant::now();

    let send_timer = SEND_SNAP_HISTOGRAM.start_timer();

    let snap = data.msg.get_raft().get_message().get_snapshot();
    let key = try!(SnapKey::from_snap(&snap));
    mgr.register(key.clone(), SnapEntry::Sending);
    let mut s = box_try!(mgr.get_snapshot_for_sending(&key));
    defer!({
        mgr.deregister(&key, &SnapEntry::Sending);
    });
    if !s.exists() {
        return Err(box_err!("missing snap file: {:?}", s.path()));
    }
    // snapshot file has been validated when created, so no need to validate again.

    let mut conn = try!(TcpStream::connect(&addr));
    try!(conn.set_nodelay(true));
    try!(conn.set_read_timeout(Some(Duration::from_secs(DEFAULT_READ_TIMEOUT))));
    try!(conn.set_write_timeout(Some(Duration::from_secs(DEFAULT_WRITE_TIMEOUT))));

    let res = rpc::encode_msg(&mut conn, data.msg_id, &data.msg)
        .and_then(|_| io::copy(&mut s, &mut conn).map_err(From::from))
        .and_then(|_| conn.read(&mut [0]).map_err(From::from))
        .map(|_| ())
        .map_err(From::from);
    let size = try!(s.total_size());
    info!("[region {}] sent snapshot {} [size: {}, dur: {:?}]",
          key.region_id,
          key,
          size,
          timer.elapsed());
    s.delete();
    send_timer.observe_duration();
    res
}

pub struct Runner<R: RaftStoreRouter + 'static> {
    snap_mgr: SnapManager,
    files: HashMap<Token, (Box<Snapshot>, RaftMessage)>,
    pool: ThreadPool,
    ch: SendCh<Msg>,
    raft_router: R,
}

impl<R: RaftStoreRouter + 'static> Runner<R> {
    pub fn new(snap_mgr: SnapManager, r: R, ch: SendCh<Msg>) -> Runner<R> {
        Runner {
            snap_mgr: snap_mgr,
            files: map![],
            pool: ThreadPool::new_with_name(thd_name!("snap sender"), DEFAULT_SENDER_POOL_SIZE),
            raft_router: r,
            ch: ch,
        }
    }

    pub fn close(&self, token: Token) {
        if let Err(e) = self.ch.send(Msg::CloseConn { token: token }) {
            error!("failed to close connection {:?}: {:?}", token, e);
        }
    }
}

impl<R: RaftStoreRouter + 'static> Runnable<Task> for Runner<R> {
    fn run(&mut self, task: Task) {
        match task {
            Task::Register(token, meta) => {
                SNAP_TASK_COUNTER.with_label_values(&["register"]).inc();
                let mgr = self.snap_mgr.clone();
                match SnapKey::from_snap(meta.get_message().get_snapshot()).and_then(|key| {
<<<<<<< HEAD
                    match mgr.rl()
                        .get_snapshot_for_receiving(&key,
                                                    meta.get_message().get_snapshot().get_data()) {
                        Ok(s) => Ok((s, key)),
                        Err(e) => Err(io::Error::new(io::ErrorKind::Other, e.description())),
                    }
=======
                    mgr.get_snapshot_for_receiving(&key,
                                                    meta.get_message().get_snapshot().get_data())
                        .map(|s| (s, key))
>>>>>>> 6dc5f0d0
                }) {
                    Ok((snap, key)) => {
                        if snap.exists() {
                            info!("snapshot file {} already exists, skip receiving.",
                                  snap.path());
                            if let Err(e) = self.raft_router.send_raft_msg(meta) {
                                error!("send snapshot for key {} token {:?}: {:?}", key, token, e);
                            }
                            self.close(token);
                            return;
                        }
                        debug!("begin to receive snap {:?}", meta);
                        mgr.register(key, SnapEntry::Receiving);
                        self.files.insert(token, (snap, meta));
                    }
                    Err(e) => {
                        error!("failed to create snapshot file for token {:?}: {:?}",
                               token,
                               e);
                        self.close(token);
                        return;
                    }
                }
            }
            Task::Write(token, mut data) => {
                SNAP_TASK_COUNTER.with_label_values(&["write"]).inc();
                let mut should_close = false;
                match self.files.entry(token) {
                    Entry::Occupied(mut e) => {
                        if let Err(err) = data.write_all_to(&mut e.get_mut().0) {
                            error!("failed to write data to snapshot file {} for token {:?}: {:?}",
                                   e.get_mut().0.path(),
                                   token,
                                   err);
                            let (_, msg) = e.remove();
                            let key = SnapKey::from_snap(msg.get_message().get_snapshot()).unwrap();
                            self.snap_mgr.deregister(&key, &SnapEntry::Receiving);
                            should_close = true;
                        }
                    }
                    Entry::Vacant(_) => error!("invalid snap token {:?}", token),
                }
                if should_close {
                    self.close(token);
                }
            }
            Task::Close(token) => {
                SNAP_TASK_COUNTER.with_label_values(&["close"]).inc();
                match self.files.remove(&token) {
                    Some((mut snap, msg)) => {
                        let key = SnapKey::from_snap(msg.get_message().get_snapshot()).unwrap();
                        info!("saving snapshot to {}", snap.path());
                        defer!({
                            self.snap_mgr.deregister(&key, &SnapEntry::Receiving);
                            self.close(token);
                        });
                        if let Err(e) = snap.save() {
                            error!("failed to save snapshot file {} for token {:?}: {:?}",
                                   snap.path(),
                                   token,
                                   e);
                            self.close(token);
                            return;
                        }
                        if let Err(e) = self.raft_router.send_raft_msg(msg) {
                            error!("send snapshot for token {:?} err {:?}", token, e);
                        }
                    }
                    None => error!("invalid snap token {:?}", token),
                }
            }
            Task::Discard(token) => {
                SNAP_TASK_COUNTER.with_label_values(&["discard"]).inc();
                if let Some((_, msg)) = self.files.remove(&token) {
                    debug!("discard snapshot: {:?}", msg);
                    // because token is inserted, following can't panic.
                    let key = SnapKey::from_snap(msg.get_message().get_snapshot()).unwrap();
                    self.snap_mgr.deregister(&key, &SnapEntry::Receiving);
                }
            }
            Task::SendTo { addr, data, cb } => {
                SNAP_TASK_COUNTER.with_label_values(&["send"]).inc();
                let mgr = self.snap_mgr.clone();
                self.pool.execute(move || {
                    let res = send_snap(mgr, addr, data);
                    if res.is_err() {
                        error!("failed to send snap to {}: {:?}", addr, res);
                    }
                    cb(res)
                });
            }
        }
    }
}<|MERGE_RESOLUTION|>--- conflicted
+++ resolved
@@ -149,18 +149,13 @@
                 SNAP_TASK_COUNTER.with_label_values(&["register"]).inc();
                 let mgr = self.snap_mgr.clone();
                 match SnapKey::from_snap(meta.get_message().get_snapshot()).and_then(|key| {
-<<<<<<< HEAD
-                    match mgr.rl()
-                        .get_snapshot_for_receiving(&key,
-                                                    meta.get_message().get_snapshot().get_data()) {
+                    match mgr.get_snapshot_for_receiving(&key,
+                                                         meta.get_message()
+                                                             .get_snapshot()
+                                                             .get_data()) {
                         Ok(s) => Ok((s, key)),
                         Err(e) => Err(io::Error::new(io::ErrorKind::Other, e.description())),
                     }
-=======
-                    mgr.get_snapshot_for_receiving(&key,
-                                                    meta.get_message().get_snapshot().get_data())
-                        .map(|s| (s, key))
->>>>>>> 6dc5f0d0
                 }) {
                     Ok((snap, key)) => {
                         if snap.exists() {
