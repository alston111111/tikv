// Copyright 2016 PingCAP, Inc.
//
// Licensed under the Apache License, Version 2.0 (the "License");
// you may not use this file except in compliance with the License.
// You may obtain a copy of the License at
//
//     http://www.apache.org/licenses/LICENSE-2.0
//
// Unless required by applicable law or agreed to in writing, software
// distributed under the License is distributed on an "AS IS" BASIS,
// See the License for the specific language governing permissions and
// limitations under the License.


use std::fmt::{self, Formatter, Display};
use std::error;
use std::sync::Arc;
use std::sync::mpsc::SyncSender;
use std::sync::atomic::{AtomicUsize, Ordering};
use std::time::Instant;
use std::str;

use rocksdb::{DB, Writable, WriteBatch};
use kvproto::raft_serverpb::{RaftApplyState, RegionLocalState, PeerState};
use kvproto::eraftpb::Snapshot as RaftSnapshot;

use util::worker::Runnable;
use util::{escape, HandyRwLock, rocksdb};
use raftstore::store::engine::{Mutable, Snapshot, Iterable};
use raftstore::store::peer_storage::{JOB_STATUS_FINISHED, JOB_STATUS_CANCELLED, JOB_STATUS_FAILED,
                                     JOB_STATUS_CANCELLING, JOB_STATUS_PENDING, JOB_STATUS_RUNNING};
use raftstore::store::{self, SnapManager, SnapKey, SnapEntry, keys, Peekable};
use storage::CF_RAFT;
use rocksdb::IngestExternalFileOptions;

use super::metrics::*;

/// region related task.
pub enum Task {
    Gen {
        region_id: u64,
        notifier: SyncSender<RaftSnapshot>,
    },
    Apply {
        region_id: u64,
        status: Arc<AtomicUsize>,
    },
    /// Destroy data between [start_key, end_key).
    ///
    /// The deletion may and may not succeed.
    Destroy {
        region_id: u64,
        start_key: Vec<u8>,
        end_key: Vec<u8>,
    },
}

impl Task {
    pub fn destroy(region_id: u64, start_key: Vec<u8>, end_key: Vec<u8>) -> Task {
        Task::Destroy {
            region_id: region_id,
            start_key: start_key,
            end_key: end_key,
        }
    }
}

impl Display for Task {
    fn fmt(&self, f: &mut Formatter) -> fmt::Result {
        match *self {
            Task::Gen { region_id, .. } => write!(f, "Snap gen for {}", region_id),
            Task::Apply { region_id, .. } => write!(f, "Snap apply for {}", region_id),
            Task::Destroy { region_id, ref start_key, ref end_key } => {
                write!(f,
                       "Destroy {} [{}, {})",
                       region_id,
                       escape(&start_key),
                       escape(&end_key))
            }
        }
    }
}

quick_error! {
    #[derive(Debug)]
    enum Error {
        Abort {
            description("abort")
            display("abort")
        }
        Other(err: Box<error::Error + Sync + Send>) {
            from()
            cause(err.as_ref())
            description(err.description())
            display("snap failed {:?}", err)
        }
    }
}

#[inline]
fn check_abort(status: &AtomicUsize) -> Result<(), Error> {
    if status.load(Ordering::Relaxed) == JOB_STATUS_CANCELLING {
        return Err(Error::Abort);
    }
    Ok(())
}

// TODO: use threadpool to do task concurrently
pub struct Runner {
    db: Arc<DB>,
    batch_size: usize,
    mgr: SnapManager,
}

impl Runner {
    pub fn new(db: Arc<DB>, mgr: SnapManager, batch_size: usize) -> Runner {
        Runner {
            db: db,
            mgr: mgr,
            batch_size: batch_size,
        }
    }

    fn generate_snap(&self,
                     region_id: u64,
                     notifier: SyncSender<RaftSnapshot>)
                     -> Result<(), Error> {
        // do we need to check leader here?
        let raw_snap = Snapshot::new(self.db.clone());

        let snap = box_try!(store::do_snapshot(self.mgr.clone(), &raw_snap, region_id));
        if let Err(e) = notifier.try_send(snap) {
            info!("[region {}] failed to notify snap result, maybe leadership has changed, \
                   ignore: {:?}",
                  region_id,
                  e);
        }
        Ok(())
    }

    fn handle_gen(&self, region_id: u64, notifier: SyncSender<RaftSnapshot>) {
        SNAP_COUNTER_VEC.with_label_values(&["generate", "all"]).inc();
        let gen_histogram = SNAP_HISTOGRAM.with_label_values(&["generate"]);
        let timer = gen_histogram.start_timer();

        if let Err(e) = self.generate_snap(region_id, notifier) {
            error!("[region {}] failed to generate snap: {:?}!!!", region_id, e);
            return;
        }

        SNAP_COUNTER_VEC.with_label_values(&["generate", "success"]).inc();
        timer.observe_duration();
    }

    fn delete_all_in_range(&self,
                           start_key: &[u8],
                           end_key: &[u8],
                           abort: &AtomicUsize)
                           -> Result<(), Error> {
        let mut wb = WriteBatch::new();
        let mut size_cnt = 0;
        for cf in self.db.cf_names() {
            try!(check_abort(&abort));
            let handle = box_try!(rocksdb::get_cf_handle(&self.db, cf));

            let mut it = box_try!(self.db.new_iterator_cf(cf, Some(end_key), false));

            try!(check_abort(&abort));
            it.seek(start_key.into());
            while it.valid() {
                {
                    let key = it.key();
                    if key >= end_key {
                        break;
                    }

                    box_try!(wb.delete_cf(handle, key));
                    size_cnt += key.len();
                    if size_cnt >= self.batch_size {
                        // Can't use write_without_wal here.
                        // Otherwise it may cause dirty data when applying snapshot.
                        box_try!(self.db.write(wb));
                        wb = WriteBatch::new();
                        size_cnt = 0;
                    }
                };
                try!(check_abort(&abort));
                if !it.next() {
                    break;
                }
            }
        }

        if wb.count() > 0 {
            box_try!(self.db.write(wb));
        }
        Ok(())
    }

    fn apply_snap(&self, region_id: u64, abort: Arc<AtomicUsize>) -> Result<(), Error> {
        info!("[region {}] begin apply snap data", region_id);
        try!(check_abort(&abort));
        let region_key = keys::region_state_key(region_id);
        let mut region_state: RegionLocalState = match box_try!(self.db.get_msg(&region_key)) {
            Some(state) => state,
            None => return Err(box_err!("failed to get region_state from {}", escape(&region_key))),
        };

        // clear up origin data.
        let region = region_state.get_region().clone();
        let start_key = keys::enc_start_key(&region);
        let end_key = keys::enc_end_key(&region);
        box_try!(self.delete_all_in_range(&start_key, &end_key, &abort));

        let state_key = keys::apply_state_key(region_id);
        let apply_state: RaftApplyState = match box_try!(self.db.get_msg_cf(CF_RAFT, &state_key)) {
            Some(state) => state,
            None => return Err(box_err!("failed to get raftstate from {}", escape(&state_key))),
        };
        let term = apply_state.get_truncated_state().get_term();
        let idx = apply_state.get_truncated_state().get_index();
        let snap_key = SnapKey::new(region_id, term, idx);
        let snap_reader = box_try!(self.mgr.rl().get_recv_snap_file_reader(&snap_key));
        self.mgr.wl().register(snap_key.clone(), SnapEntry::Applying);
        defer!({
            self.mgr.wl().deregister(&snap_key, &SnapEntry::Applying);
        });
        try!(check_abort(&abort));

        let timer = Instant::now();
        let mut snapshot_size = 0;
        let mut snapshot_kv_count = 0;
        // Write the snapshot into the region.
        for (cf, fpath) in snap_reader.list_cf_files() {
            // TODO: avoid too many allocation
            try!(check_abort(&abort));
<<<<<<< HEAD

            let cf_handle = rocksdb::get_cf_handle(&self.db, &cf).unwrap();
            let ingest_opt = IngestExternalFileOptions::new().move_files(true);
            if let Err(e) = self.db.ingest_external_file_cf(cf_handle, &ingest_opt, &[&fpath]) {
                return Err(Error::Other(box_err!(e)));
            }
        }
        snap_reader.delete();
=======
            let cf = box_try!(reader.decode_compact_bytes());
            if cf.is_empty() {
                break;
            }
            let handle = box_try!(rocksdb::get_cf_handle(&self.db,
                                                         unsafe { str::from_utf8_unchecked(&cf) }));
            let mut wb = WriteBatch::new();
            let mut batch_size = 0;
            loop {
                try!(check_abort(&abort));
                let key = box_try!(reader.decode_compact_bytes());
                if key.is_empty() {
                    box_try!(self.db.write(wb));
                    snapshot_size += batch_size;
                    break;
                }
                snapshot_kv_count += 1;
                box_try!(util::check_key_in_region(keys::origin_key(&key), &region));
                batch_size += key.len();
                let value = box_try!(reader.decode_compact_bytes());
                batch_size += value.len();
                box_try!(wb.put_cf(handle, &key, &value));
                if batch_size >= self.batch_size {
                    box_try!(self.db.write(wb));
                    snapshot_size += batch_size;
                    wb = WriteBatch::new();
                    batch_size = 0;
                }
            }
        }

        SNAPSHOT_KV_COUNT_HISTOGRAM.observe(snapshot_kv_count as f64);
        SNAPSHOT_SIZE_HISTOGRAM.observe(snapshot_size as f64);
        box_try!(reader.validate());

>>>>>>> 09bc0c58
        region_state.set_state(PeerState::Normal);
        box_try!(self.db.put_msg(&region_key, &region_state));
        info!("[region {}] apply new data takes {:?}",
              region_id,
              timer.elapsed());
        Ok(())
    }

    fn handle_apply(&self, region_id: u64, status: Arc<AtomicUsize>) {
        status.compare_and_swap(JOB_STATUS_PENDING, JOB_STATUS_RUNNING, Ordering::SeqCst);
        SNAP_COUNTER_VEC.with_label_values(&["apply", "all"]).inc();
        let apply_histogram = SNAP_HISTOGRAM.with_label_values(&["apply"]);
        let timer = apply_histogram.start_timer();

        match self.apply_snap(region_id, status.clone()) {
            Ok(()) => {
                status.swap(JOB_STATUS_FINISHED, Ordering::SeqCst);
                SNAP_COUNTER_VEC.with_label_values(&["apply", "success"]).inc();
            }
            Err(Error::Abort) => {
                warn!("applying snapshot for region {} is aborted.", region_id);
                assert!(status.swap(JOB_STATUS_CANCELLED, Ordering::SeqCst) ==
                        JOB_STATUS_CANCELLING);
                SNAP_COUNTER_VEC.with_label_values(&["apply", "abort"]).inc();
            }
            Err(e) => {
                error!("failed to apply snap: {:?}!!!", e);
                status.swap(JOB_STATUS_FAILED, Ordering::SeqCst);
                SNAP_COUNTER_VEC.with_label_values(&["apply", "fail"]).inc();
            }
        }

        timer.observe_duration();
    }

    fn handle_destroy(&mut self, region_id: u64, start_key: Vec<u8>, end_key: Vec<u8>) {
        info!("[region {}] deleting data in [{}, {})",
              region_id,
              escape(&start_key),
              escape(&end_key));
        let status = AtomicUsize::new(JOB_STATUS_PENDING);
        if let Err(e) = self.delete_all_in_range(&start_key, &end_key, &status) {
            error!("failed to delete data in [{}, {}): {:?}",
                   escape(&start_key),
                   escape(&end_key),
                   e);
        }
    }
}

impl Runnable<Task> for Runner {
    fn run(&mut self, task: Task) {
        match task {
            Task::Gen { region_id, notifier } => self.handle_gen(region_id, notifier),
            Task::Apply { region_id, status } => self.handle_apply(region_id, status),
            Task::Destroy { region_id, start_key, end_key } => {
                self.handle_destroy(region_id, start_key, end_key)
            }
        }
    }
}<|MERGE_RESOLUTION|>--- conflicted
+++ resolved
@@ -228,58 +228,22 @@
         try!(check_abort(&abort));
 
         let timer = Instant::now();
+        // Write the snapshot into the region.
         let mut snapshot_size = 0;
-        let mut snapshot_kv_count = 0;
-        // Write the snapshot into the region.
-        for (cf, fpath) in snap_reader.list_cf_files() {
+        for (cf, fpath, size) in snap_reader.list_cf_files() {
             // TODO: avoid too many allocation
             try!(check_abort(&abort));
-<<<<<<< HEAD
-
-            let cf_handle = rocksdb::get_cf_handle(&self.db, &cf).unwrap();
+
+            let cf_handle = box_try!(rocksdb::get_cf_handle(&self.db, &cf));
             let ingest_opt = IngestExternalFileOptions::new().move_files(true);
             if let Err(e) = self.db.ingest_external_file_cf(cf_handle, &ingest_opt, &[&fpath]) {
                 return Err(Error::Other(box_err!(e)));
             }
+            snapshot_size += size;
         }
         snap_reader.delete();
-=======
-            let cf = box_try!(reader.decode_compact_bytes());
-            if cf.is_empty() {
-                break;
-            }
-            let handle = box_try!(rocksdb::get_cf_handle(&self.db,
-                                                         unsafe { str::from_utf8_unchecked(&cf) }));
-            let mut wb = WriteBatch::new();
-            let mut batch_size = 0;
-            loop {
-                try!(check_abort(&abort));
-                let key = box_try!(reader.decode_compact_bytes());
-                if key.is_empty() {
-                    box_try!(self.db.write(wb));
-                    snapshot_size += batch_size;
-                    break;
-                }
-                snapshot_kv_count += 1;
-                box_try!(util::check_key_in_region(keys::origin_key(&key), &region));
-                batch_size += key.len();
-                let value = box_try!(reader.decode_compact_bytes());
-                batch_size += value.len();
-                box_try!(wb.put_cf(handle, &key, &value));
-                if batch_size >= self.batch_size {
-                    box_try!(self.db.write(wb));
-                    snapshot_size += batch_size;
-                    wb = WriteBatch::new();
-                    batch_size = 0;
-                }
-            }
-        }
-
-        SNAPSHOT_KV_COUNT_HISTOGRAM.observe(snapshot_kv_count as f64);
         SNAPSHOT_SIZE_HISTOGRAM.observe(snapshot_size as f64);
-        box_try!(reader.validate());
-
->>>>>>> 09bc0c58
+
         region_state.set_state(PeerState::Normal);
         box_try!(self.db.put_msg(&region_key, &region_state));
         info!("[region {}] apply new data takes {:?}",
